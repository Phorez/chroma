<<<<<<< HEAD
from typing import Literal, Sequence, Union, cast
from chromadb.test.property.strategies import RecordSet
=======
from typing import Callable, Literal, Sequence, Union, cast
from chromadb.test.property.strategies import EmbeddingSet
>>>>>>> 887d4662
import numpy as np
from chromadb.api import API, types
from chromadb.api.models.Collection import Collection
from hypothesis import note
from hypothesis.errors import InvalidArgument


def count(api: API, collection_name: str, expected_count: int):
    """The given collection count is equal to the number of embeddings"""
    collection = api.get_collection(collection_name)
    count = collection.count()
    assert count == expected_count


def _field_matches(
    collection: Collection,
    embeddings: RecordSet,
    field_name: Union[Literal["documents"], Literal["metadatas"]],
):
    """
    The actual embedding field is equal to the expected field
    field_name: one of [documents, metadatas]
    """
    result = collection.get(ids=embeddings["ids"], include=[field_name])
    # The test_out_of_order_ids test fails because of this in test_add.py
    # Here we sort by the ids to match the input order
    embedding_id_to_index = {id: i for i, id in enumerate(embeddings["ids"])}
    actual_field = result[field_name]
    # This assert should never happen, if we include metadatas/documents it will be
    # [None, None..] if there is no metadata. It will not be just None.
    assert actual_field is not None
    actual_field = sorted(
        enumerate(actual_field),
        key=lambda index_and_field_value: embedding_id_to_index[
            result["ids"][index_and_field_value[0]]
        ],
    )
    actual_field = [field_value for _, field_value in actual_field]

    expected_field = embeddings[field_name]
    if expected_field is None:
        # Since an RecordSet is the user input, we need to convert the documents to
        # a List since thats what the API returns -> none per entry
        expected_field = [None] * len(embeddings["ids"])
    assert actual_field == expected_field


def ids_match(collection: Collection, embeddings: RecordSet):
    """The actual embedding ids is equal to the expected ids"""
    actual_ids = collection.get(ids=embeddings["ids"], include=[])["ids"]
    # The test_out_of_order_ids test fails because of this in test_add.py
    # Here we sort the ids to match the input order
    embedding_id_to_index = {id: i for i, id in enumerate(embeddings["ids"])}
    actual_ids = sorted(actual_ids, key=lambda id: embedding_id_to_index[id])
    assert actual_ids == embeddings["ids"]


def metadatas_match(collection: Collection, embeddings: RecordSet):
    """The actual embedding metadata is equal to the expected metadata"""
    _field_matches(collection, embeddings, "metadatas")


def documents_match(collection: Collection, embeddings: RecordSet):
    """The actual embedding documents is equal to the expected documents"""
    _field_matches(collection, embeddings, "documents")


def no_duplicates(collection: Collection):
    ids = collection.get()["ids"]
    assert len(ids) == len(set(ids))


def _exact_distances(
    query: types.Embeddings,
    targets: types.Embeddings,
    distance_fn: Callable = lambda x, y: np.linalg.norm(x - y) ** 2,
):
    """Return the ordered indices and distances from each query to each target"""
    np_query = np.array(query)
    np_targets = np.array(targets)

    # Compute the distance between each query and each target, using the distance function
    distances = np.apply_along_axis(
        lambda query: np.apply_along_axis(distance_fn, 1, np_targets, query),
        1,
        np_query,
    )
    # Sort the distances and return the indices
    return np.argsort(distances), distances


def ann_accuracy(
    collection: Collection,
<<<<<<< HEAD
    embeddings: RecordSet,
    min_recall: float = 0.99,
=======
    embeddings: EmbeddingSet,
    n_results: int = 1,
    min_recall: float = 1.0,
>>>>>>> 887d4662
):
    """Validate that the API performs nearest_neighbor searches correctly"""

    if len(embeddings["ids"]) == 0:
        return  # nothing to test here

    # TODO Remove once we support querying by documents in tests
    if embeddings["embeddings"] is None:
        # If we don't have embeddings, we can't do an ANN search
        return

    # Perform exact distance computation
    indices, distances = _exact_distances(
        embeddings["embeddings"], embeddings["embeddings"]
    )

    query_results = collection.query(
        query_embeddings=embeddings["embeddings"],
        query_texts=embeddings["documents"]
        if embeddings["embeddings"] is None
        else None,
        n_results=n_results,
        include=["embeddings", "documents", "metadatas", "distances"],
    )

    # Dict of ids to indices
    id_to_index = {id: i for i, id in enumerate(embeddings["ids"])}
    missing = 0
    for i, (indices_i, distances_i) in enumerate(zip(indices, distances)):
        expected_ids = np.array(embeddings["ids"])[indices_i[:n_results]]
        missing += len(set(expected_ids) - set(query_results["ids"][i]))

        # For each id in the query results, find the index in the embeddings set
        # and assert that the embeddings are the same
        for j, id in enumerate(query_results["ids"][i]):
            # This may be because the true nth nearest neighbor didn't get returned by the ANN query
            if id not in expected_ids:
                continue
            index = id_to_index[id]
            assert np.allclose(distances_i[index], query_results["distances"][i][j])
            assert np.allclose(
                embeddings["embeddings"][index], query_results["embeddings"][i][j]
            )
            if embeddings["documents"] is not None:
                assert (
                    embeddings["documents"][index] == query_results["documents"][i][j]
                )
            if embeddings["metadatas"] is not None:
                assert (
                    embeddings["metadatas"][index] == query_results["metadatas"][i][j]
                )

    size = len(embeddings["ids"])
    recall = (size - missing) / size

    try:
        note(f"recall: {recall}, missing {missing} out of {size}")
    except InvalidArgument:
        pass  # it's ok if we're running outside hypothesis

    assert recall >= min_recall<|MERGE_RESOLUTION|>--- conflicted
+++ resolved
@@ -1,10 +1,5 @@
-<<<<<<< HEAD
-from typing import Literal, Sequence, Union, cast
 from chromadb.test.property.strategies import RecordSet
-=======
 from typing import Callable, Literal, Sequence, Union, cast
-from chromadb.test.property.strategies import EmbeddingSet
->>>>>>> 887d4662
 import numpy as np
 from chromadb.api import API, types
 from chromadb.api.models.Collection import Collection
@@ -98,14 +93,9 @@
 
 def ann_accuracy(
     collection: Collection,
-<<<<<<< HEAD
     embeddings: RecordSet,
-    min_recall: float = 0.99,
-=======
-    embeddings: EmbeddingSet,
     n_results: int = 1,
     min_recall: float = 1.0,
->>>>>>> 887d4662
 ):
     """Validate that the API performs nearest_neighbor searches correctly"""
 
